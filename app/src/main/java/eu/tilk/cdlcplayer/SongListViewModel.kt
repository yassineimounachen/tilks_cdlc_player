/*
 *     Copyright (C) 2020  Marek Materzok
 *
 *     This program is free software: you can redistribute it and/or modify
 *     it under the terms of the GNU General Public License as published by
 *     the Free Software Foundation, either version 3 of the License, or
 *     (at your option) any later version.
 *
 *     This program is distributed in the hope that it will be useful,
 *     but WITHOUT ANY WARRANTY; without even the implied warranty of
 *     MERCHANTABILITY or FITNESS FOR A PARTICULAR PURPOSE.  See the
 *     GNU General Public License for more details.
 *
 *     You should have received a copy of the GNU General Public License
 *     along with this program.  If not, see <https://www.gnu.org/licenses/>.
 */

package eu.tilk.cdlcplayer

import android.app.Application
import android.content.Context
import android.net.Uri
import androidx.lifecycle.AndroidViewModel
import androidx.lifecycle.LiveData
import androidx.lifecycle.MediatorLiveData
import androidx.lifecycle.viewModelScope
import androidx.room.withTransaction
import com.fasterxml.jackson.dataformat.xml.XmlMapper
import com.fasterxml.jackson.module.kotlin.KotlinModule
import eu.tilk.cdlcplayer.data.*
import eu.tilk.cdlcplayer.psarc.PSARCReader
import eu.tilk.cdlcplayer.song.Song2014
import kotlinx.coroutines.*
import java.io.File
import java.io.FileInputStream
import java.io.FileOutputStream
<<<<<<< HEAD
import java.util.UUID
=======
>>>>>>> 8cb959c1

class SongListViewModel(private val app : Application) : AndroidViewModel(app) {
    private val database = SongRoomDatabase.getDatabase(app)
    private val songDao : SongDao = SongRoomDatabase.getDatabase(app).songDao()
    private val arrangementDao : ArrangementDao = SongRoomDatabase.getDatabase(app).arrangementDao()
    private fun exceptionHandler(handler : (Throwable) -> Unit) =
        CoroutineExceptionHandler{_ , throwable ->
            viewModelScope.launch(Dispatchers.Main) {
                handler(throwable)
            }
        }

    fun deleteSong(song: SongWithArrangements, handler : (Throwable?) -> Unit) {
        viewModelScope.launch(Dispatchers.IO) {
            try {
                actualDeleteSong(song)
                withContext(Dispatchers.Main) { handler(null) }
            } catch (throwable : Throwable) {
                withContext(Dispatchers.Main) { handler(throwable) }
            }
        }
    }

    private suspend fun actualDeleteSong(song: SongWithArrangements) {
        database.withTransaction {
            for (arrangement in song.arrangements) {
                app.deleteFile("${arrangement.persistentID}.xml")
                arrangementDao.deleteArrangement(arrangement.persistentID)
            }
            app.deleteFile("${song.song.key}.lyrics.xml")
            app.deleteFile("${song.song.key}.opus")
            songDao.deleteSong(song.song.key)
        }
    }
    @ExperimentalUnsignedTypes
    fun decodeAndInsert(uri : Uri, handler : (Throwable?) -> Unit) =
        viewModelScope.launch(Dispatchers.IO) {
            try {
                val outputFile = File(app.cacheDir, UUID.randomUUID().toString() + "output.CoroutineExceptionHandler {psarc")
                app.contentResolver.openInputStream(uri).use { input ->
                    if (input != null) FileOutputStream(outputFile).use { output ->
                        input.copyTo(output)
                    }
                }
                FileInputStream(outputFile).use { stream ->
                    outputFile.delete()
                    val psarc = PSARCReader(stream)
                    val songs = ArrayList<Song2014>()
                    for (f in psarc.listFiles("""manifests/.*\.json""".toRegex())) {
                        val baseNameMatch =
                            """manifests/.*/([^/]*)\.json""".toRegex().matchEntire(f)
                        val baseName = baseNameMatch!!.groupValues[1]
                        val manifest = psarc.inflateManifest(f)
                        val attributes = manifest.entries.values.first().values.first()
                        println(attributes.arrangementName)
                        when (attributes.arrangementName) {
                            "Lead", "Combo", "Rhythm", "Bass", "Vocals", "JVocals" ->
                                songs.add(
                                    psarc.inflateSng(
                                        "songs/bin/generic/$baseName.sng",
                                        attributes
                                    )
                                )
                        }
                    }

                    val wem = File(app.cacheDir, "${songs[0].songKey}.wem")
                    val wav = File(app.cacheDir, "${songs[0].songKey}.wav")
                    val opus = File(app.filesDir, "${songs[0].songKey}.opus")

                    // Look for largest .wem song file, because sometimes there is a preview file alongside the real song
                    val wemBA = psarc.listFiles("""audio/windows/.*\.wem""".toRegex())
                        .map { candidate -> psarc.inflateFile(candidate) }
                        .maxBy { ba -> ba.size }

                    wem.writeBytes(wemBA)

                    val where = File(app.applicationInfo.nativeLibraryDir)
                    val wem2wav = ProcessBuilder("./libvgmstream.so", "-o", wav.absolutePath, wem.absolutePath)
                        .directory(where)
                        .start()
                    wem2wav.waitFor()
                    wem.delete()

                    val wav2opus = ProcessBuilder("./libopusenc.so", "--comp", "0", wav.absolutePath, opus.absolutePath)
                        .directory(where)
                        .start()
                    wav2opus.waitFor()
                    wav.delete()

                    insert(songs)
                }
                withContext(Dispatchers.Main) { handler(null) }
            } catch (throwable : Throwable) {
                withContext(Dispatchers.Main) { handler(throwable) }
            }
        }

    private suspend fun insert(songs : List<Song2014>) {
        val lyricsSongs = songs.filter { s -> s.vocals.isNotEmpty() }

        for (song in songs) {
            if (song in lyricsSongs) {
                app.openFileOutput("${song.songKey}.lyrics.xml", Context.MODE_PRIVATE).use {
                    it.write(
                        XmlMapper().registerModule(KotlinModule())
                            .writeValueAsBytes(song.vocals)
                    )
                }
            } else {
                app.openFileOutput("${song.persistentID}.xml", Context.MODE_PRIVATE).use {
                    it.write(
                        XmlMapper().registerModule(KotlinModule())
                            .writeValueAsBytes(song)
                    )
                }
            }
        }
        database.withTransaction {
            for (song in songs) {
                if (song !in lyricsSongs) arrangementDao.insert(Arrangement(song))
            }
            songDao.insert(Song(songs.first{ s -> s !in lyricsSongs && s.songLength > 0 }))
        }
    }

    enum class SortOrder {
        TITLE, ARTIST, ALBUM_NAME, ALBUM_YEAR
    }

    private var currentList = songDao.getSongsByTitle()
        set(value) {
            listMediator.removeSource(currentList)
            field = value
            listMediator.addSource(value) { listMediator.value = it }
        }
    private val listMediator = MediatorLiveData<List<SongWithArrangements>>().apply {
        addSource(currentList) { value = it }
    }

    val list : LiveData<List<SongWithArrangements>> get() = listMediator

    var sortOrder : SortOrder = SortOrder.TITLE
        set(value) {
            field = value
            updateList()
        }

    var search : String = ""
        set(value) {
            field = value
            updateList()
        }

    private fun updateList() {
        currentList = if (search == "")
            when (sortOrder) {
                SortOrder.TITLE -> songDao.getSongsByTitle()
                SortOrder.ARTIST -> songDao.getSongsByArtist()
                SortOrder.ALBUM_NAME -> songDao.getSongsByAlbumName()
                SortOrder.ALBUM_YEAR -> songDao.getSongsByAlbumYear()
            }
        else
            when (sortOrder) {
                SortOrder.TITLE -> songDao.getSongsByTitleSearch("%$search%")
                SortOrder.ARTIST -> songDao.getSongsByArtistSearch("%$search%")
                SortOrder.ALBUM_NAME -> songDao.getSongsByAlbumNameSearch("%$search%")
                SortOrder.ALBUM_YEAR -> songDao.getSongsByAlbumYearSearch("%$search%")
            }
    }
}<|MERGE_RESOLUTION|>--- conflicted
+++ resolved
@@ -34,10 +34,7 @@
 import java.io.File
 import java.io.FileInputStream
 import java.io.FileOutputStream
-<<<<<<< HEAD
 import java.util.UUID
-=======
->>>>>>> 8cb959c1
 
 class SongListViewModel(private val app : Application) : AndroidViewModel(app) {
     private val database = SongRoomDatabase.getDatabase(app)
@@ -92,7 +89,6 @@
                         val baseName = baseNameMatch!!.groupValues[1]
                         val manifest = psarc.inflateManifest(f)
                         val attributes = manifest.entries.values.first().values.first()
-                        println(attributes.arrangementName)
                         when (attributes.arrangementName) {
                             "Lead", "Combo", "Rhythm", "Bass", "Vocals", "JVocals" ->
                                 songs.add(
